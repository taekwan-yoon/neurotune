import React, { useEffect, useRef, useState } from "react";
import io from "socket.io-client";
import ReactECharts from "echarts-for-react";
import EmotionBars from "./StyleOutput";
<<<<<<< HEAD
import ImageSlider from "../view/ImageSlider";  // Import ImageSlider
=======
import "./EEGGraph.css";
>>>>>>> c803ab70

const SOCKET_SERVER_URL = "http://127.0.0.1:5000/";

const EEGGraph = () => {
  const [output, setOutput] = useState([]);
  const socketRef = useRef();
  const [echartsInstance, setEchartsInstance] = useState(null);
  const [EEG_data, setEEGData] = useState(null); // To store incoming EEG data
  const [isModalOpen, setIsModalOpen] = useState(false); // Modal state

  const channelNames = ["ch1 - AF7", "ch2 - AF8", "ch3 - TP9", "ch4 - TP10"];

  const dataBuffer = useRef({
    timestamp: [],
    channels: channelNames.reduce((acc, channelName) => {
      acc[channelName] = [];
      return acc;
    }, {}),
  });

  const updatePending = useRef(false);

  // Function to start EEG recording (connect to the socket)
  const startEEG = () => {
    if (!socketRef.current) {
      socketRef.current = io(SOCKET_SERVER_URL);

      // Fetch initial static data (if necessary)
      fetch("http://127.0.0.1:5000/")
        .then((response) => response.json())
        .then((data) => {
          console.log("Sample data fetched:", data);
        })
        .catch((error) => console.error("Error fetching sample data: ", error));

      socketRef.current.on("connect", () => {
        console.log("Connected to WebSocket server");
      });

      socketRef.current.on("eeg_data", (msg) => {
        console.log("Received EEG Data:", msg);
        setEEGData(msg); // Store received EEG data
        processEEGData(msg); // Process the EEG data for chart update
      });

      socketRef.current.on("output_data", (result) => {
        setOutput(result);
      });

      socketRef.current.on("disconnect", () => {
        console.log("Disconnected from WebSocket server");
        setTimeout(() => {
          setIsModalOpen(true);
        }, 3000);
    
      });
    }
  };

  const closeModal = () => {
    setIsModalOpen(false); 
  };

  // Function to stop EEG recording (disconnect the socket)
  const stopEEG = () => {
    if (socketRef.current) {
      socketRef.current.emit("stop_eeg");
      socketRef.current.disconnect();
      socketRef.current = null; // Reset the ref to null
    }
  };

  // Function to process EEG data for updating the chart
  const processEEGData = (eegDataArray) => {
    // Ensure eegDataArray is parsed if it's a string
    if (typeof eegDataArray === "string") {
      try {
        eegDataArray = JSON.parse(eegDataArray);
      } catch (error) {
        console.error("Failed to parse EEG data JSON:", error);
        return;
      }
    }

    if (Array.isArray(eegDataArray)) {
      eegDataArray.forEach((dataPoint) => {
        if (dataPoint && dataPoint.timestamp) {
          const timestamp = dataPoint.timestamp;
          const timeString = new Date(timestamp * 1000).toLocaleTimeString();

          dataBuffer.current.timestamp.push(timeString);

          channelNames.forEach((channelName) => {
            if (dataPoint.hasOwnProperty(channelName)) {
              dataBuffer.current.channels[channelName].push(
                dataPoint[channelName]
              );
            } else {
              console.warn(`Data point is missing channel ${channelName}`);
            }
          });
        } else {
          console.error("Data point is missing timestamp:", dataPoint);
        }
      });
    }

    const maxDataPoints = 2000;
    if (dataBuffer.current.timestamp.length > maxDataPoints) {
      const excess = dataBuffer.current.timestamp.length - maxDataPoints;
      dataBuffer.current.timestamp.splice(0, excess);
      for (let key in dataBuffer.current.channels) {
        if (dataBuffer.current.channels.hasOwnProperty(key)) {
          dataBuffer.current.channels[key].splice(0, excess);
        }
      }
    }

    if (!updatePending.current) {
      updatePending.current = true;
      requestAnimationFrame(() => {
        if (echartsInstance) {
          const option = {
            xAxis: {
              data: dataBuffer.current.timestamp,
            },
            series: channelNames.map((channelName, idx) => ({
              name: channelName,
              type: "line",
              data: dataBuffer.current.channels[channelName],
              showSymbol: false,
              smooth: true,
              lineStyle: {
                width: 2,
                color: `hsl(${idx * 90}, 70%, 50%)`,
              },
              animation: false,
            })),
          };
          echartsInstance.setOption(option, {
            notMerge: false,
            lazyUpdate: true,
            silent: true,
          });
        }
        updatePending.current = false;
      });
    }
  };

  const initialOption = {
    tooltip: {
      trigger: "axis",
    },
    legend: {
      data: channelNames,
    },
    grid: {
      left: "10%",
      right: "10%",
      top: "10%",
      bottom: "20%",
      containLabel: true,
    },
    xAxis: {
      type: "category",
      boundaryGap: false,
      data: dataBuffer.current.timestamp,
    },
    yAxis: {
      type: "value",
    },
    series: channelNames.map((channelName, idx) => ({
      name: channelName,
      type: "line",
      data: dataBuffer.current.channels[channelName],
      showSymbol: false,
      smooth: true,
      lineStyle: {
        width: 2,
        color: `hsl(${idx * 90}, 70%, 50%)`,
      },
      animation: false,
    })),
    animation: false,
    animationDuration: 500,
    animationEasing: "linear",
  };

  return (
<<<<<<< HEAD
    <div>
      <h1>Live EEG Data Visualization</h1>
      <button onClick={startEEG}>Start Recording</button>
      <button onClick={stopEEG}>Stop Recording</button>
      
      {/* Modal for Image Slider */}
      {isModalOpen && <ImageSlider closeModal={closeModal} />}  {/* Show ImageSlider when modal is open */}
      
=======
    <div className="eeg-graph-container">
      <div className="button-group">
        <button className="mac-button" onClick={startEEG}>
          Start Recording
        </button>
        <button className="mac-button" onClick={stopEEG}>
          Stop Recording
        </button>
      </div>
>>>>>>> c803ab70
      <ReactECharts
        option={initialOption}
        notMerge={false}
        lazyUpdate={true}
        style={{ height: "500px", width: "100%" }}
        onChartReady={(instance) => {
          console.log("Chart is ready, instance:", instance);
          setEchartsInstance(instance);
        }}
      />
      <EmotionBars msg={output} />
    </div>
  );
};

export default EEGGraph;<|MERGE_RESOLUTION|>--- conflicted
+++ resolved
@@ -2,11 +2,9 @@
 import io from "socket.io-client";
 import ReactECharts from "echarts-for-react";
 import EmotionBars from "./StyleOutput";
-<<<<<<< HEAD
 import ImageSlider from "../view/ImageSlider";  // Import ImageSlider
-=======
 import "./EEGGraph.css";
->>>>>>> c803ab70
+
 
 const SOCKET_SERVER_URL = "http://127.0.0.1:5000/";
 
@@ -197,7 +195,7 @@
   };
 
   return (
-<<<<<<< HEAD
+
     <div>
       <h1>Live EEG Data Visualization</h1>
       <button onClick={startEEG}>Start Recording</button>
@@ -206,7 +204,7 @@
       {/* Modal for Image Slider */}
       {isModalOpen && <ImageSlider closeModal={closeModal} />}  {/* Show ImageSlider when modal is open */}
       
-=======
+
     <div className="eeg-graph-container">
       <div className="button-group">
         <button className="mac-button" onClick={startEEG}>
@@ -216,7 +214,6 @@
           Stop Recording
         </button>
       </div>
->>>>>>> c803ab70
       <ReactECharts
         option={initialOption}
         notMerge={false}
